import networkx as nx
import numpy as np
import pandas as pd
from qiskit import QuantumRegister, ClassicalRegister, execute
from qiskit.providers.aer import AerSimulator
from functools import partial
from pathlib import Path
import copy
import pytest

from qiskit.quantum_info import Statevector

from QAOAKit import opt_angles_for_graph, \
        get_fixed_angles, \
        get_graph_id, \
        get_graph_from_id, \
        angles_to_qaoa_format, \
        beta_to_qaoa_format, \
        gamma_to_qaoa_format, \
        angles_to_qiskit_format, \
        angles_to_qtensor_format, \
        get_3_reg_dataset_table, \
        get_3_reg_dataset_table_row, \
        get_full_qaoa_dataset_table_row, \
        get_full_qaoa_dataset_table, \
        qaoa_maxcut_energy, \
        angles_from_qiskit_format
from QAOAKit.utils import obj_from_statevector, maxcut_obj, isomorphic, load_weights_into_dataframe, load_weighted_results_into_dataframe
from QAOAKit.qaoa import get_maxcut_qaoa_circuit, get_maxcut_qaoa_qiskit_circuit
from qiskit_optimization import QuadraticProgram
from qiskit.algorithms.minimum_eigen_solvers.qaoa import QAOAAnsatz

test_utils_folder = Path(__file__).parent

def test_retrieval():
    for n in range(3,10):
        G = nx.complete_graph(n)
        for p in range(1,4):
            angles = opt_angles_for_graph(G,p)
            assert(len(angles['beta']) == p)
            assert(len(angles['gamma']) == p)
            assert(isinstance(get_full_qaoa_dataset_table_row(G,p)[['C_opt','graph_id','C_{true opt}']], pd.Series))

def test_fixed_angle_retrieval():
    for d in range(3,5):
        for p in range(1,4):
            angles = get_fixed_angles(d,p)
            assert(type(angles) is dict)
            assert(len(angles['beta']) == p)
            assert(len(angles['gamma']) == p)

def test_tables_consistency():
    p = 1
    G1 = nx.complete_graph(5)
    row = get_full_qaoa_dataset_table_row(G1,p)
    G2 = get_graph_from_id(row['graph_id'], 5)
    assert(isomorphic(G1,G2))

def test_angle_conversion():
    full_qaoa_dataset_table = get_full_qaoa_dataset_table()
    for n_qubits in [3,5]:
        for p in [2,3]:
            df = full_qaoa_dataset_table.reset_index()
            df = df[(df['n'] == n_qubits) & (df['p_max'] == p)]
            for _, row in df.iterrows():
                obj = partial(maxcut_obj, G=row['G'])
                opt_cut = row['C_opt']
                angles = angles_to_qaoa_format(opt_angles_for_graph(row['G'], row['p_max']))
                assert(np.allclose(angles['beta'], beta_to_qaoa_format(row['beta'])))
                assert(np.allclose(angles['gamma'], gamma_to_qaoa_format(row['gamma'])))
                qc = get_maxcut_qaoa_circuit(row['G'], angles['beta'], angles['gamma'])
                backend = AerSimulator(method="statevector")
                res = backend.run(qc).result()
                sv = res.get_statevector()
                obj_val = obj_from_statevector(sv, obj)
                assert(np.isclose(opt_cut, obj_val))

def test_qaoa_maxcut_energy():
    full_qaoa_dataset_table = get_full_qaoa_dataset_table()
    for n_qubits in [3,4]:
        p = 3
        df = full_qaoa_dataset_table.reset_index()
        df = df[(df['n'] == n_qubits) & (df['p_max'] == p)]
        for _, row in df.iterrows():
            assert(np.isclose(row['C_opt'], qaoa_maxcut_energy(row['G'], beta_to_qaoa_format(row['beta']), gamma_to_qaoa_format(row['gamma']))))

def test_qiskit_angle_conversion():
    full_qaoa_dataset_table = get_full_qaoa_dataset_table()
    for n_qubits in [3,4]:
        p = 3
        df = full_qaoa_dataset_table.reset_index()
        df = df[(df['n'] == n_qubits) & (df['p_max'] == p)]
        for _, row in df.iterrows():
            angles = opt_angles_for_graph(row['G'], row['p_max'])
            G = row['G']
            qc, C, offset = get_maxcut_qaoa_qiskit_circuit(G, p, angles_to_qiskit_format(angles))
            backend = AerSimulator(method="statevector")
            sv = Statevector(backend.run(qc).result().get_statevector())
            obj_val = -(sv.expectation_value(C) + offset)
            opt_cut = row['C_opt']
            assert(np.isclose(opt_cut, obj_val))

def test_qiskit_qaoa_circuit():
    full_qaoa_dataset_table = get_full_qaoa_dataset_table()
    for n_qubits in [3,4]:
        p = 1
        df = full_qaoa_dataset_table.reset_index()
        df = df[(df['n'] == n_qubits) & (df['p_max'] == p)]
        for _, row in df.iterrows():
            angles1 = opt_angles_for_graph(row['G'], row['p_max'])
            G = row['G']
            qc1, C, offset = get_maxcut_qaoa_qiskit_circuit(G, p, angles_to_qiskit_format(angles1))
            backend = AerSimulator(method="statevector")
            sv1 = Statevector(backend.run(qc1).result().get_statevector())
            angles2 = angles_to_qaoa_format(opt_angles_for_graph(row['G'], row['p_max']))
            qc2 = get_maxcut_qaoa_circuit(row['G'], angles2['beta'], angles2['gamma'])
            sv2 = Statevector(backend.run(qc2).result().get_statevector())
            assert(sv1.equiv(sv2))

def test_weighted_qaoa():
    G = nx.petersen_graph()
    np.random.seed(42)
    for (u,v) in G.edges():
        G[u][v]["weight"] = np.random.uniform(low=1, high=5)
    assert(nx.is_weighted(G))
    backend = AerSimulator(method="statevector")
    p=3
    angles = {'beta' : np.random.uniform(low=0, high=np.pi/2, size=3),
              'gamma': np.random.uniform(low=0, high=np.pi, size=3)}
    qc1, C, offset = get_maxcut_qaoa_qiskit_circuit(G, p, angles_to_qiskit_format(angles))
    sv1 = Statevector(backend.run(qc1).result().get_statevector())
    angles2 = angles_to_qaoa_format(angles)
    qc2 = get_maxcut_qaoa_circuit(G, angles2['beta'], angles2['gamma'])
    sv2 = Statevector(backend.run(qc2).result().get_statevector())
    assert(sv1.equiv(sv2))

def test_load_weighted_results():
    p = 2
    n = 5

    folder_path = Path(test_utils_folder, f"../data/weighted_angle_dat/p={p}/")
    df_weights = load_weights_into_dataframe(folder_path)
    df = load_weighted_results_into_dataframe(folder_path, p, n, df_weights)
    assert(np.all(
        np.isclose(
            df.head(100).apply(
                lambda row: qaoa_maxcut_energy(row['G'], beta_to_qaoa_format(row['beta']), gamma_to_qaoa_format(row['gamma'])),
                axis=1
            ),
            df.head(100)['C_opt']
        )
    ))


def test_qtensor_angle_conversion():
    qtensor = pytest.importorskip('qtensor')
    full_qaoa_dataset_table = get_full_qaoa_dataset_table()
    for n_qubits in [3,4]:
        p = 3
        df = full_qaoa_dataset_table.reset_index()
        df = df[(df['n'] == n_qubits) & (df['p_max'] == p)]
        for _, row in df.iterrows():
            angles = angles_to_qtensor_format(opt_angles_for_graph(row['G'], row['p_max']))
            G = row['G']
            obj_val = qtensor.QAOA_energy(G, angles['gamma'], angles['beta'])
            opt_cut = row['C_opt']
            assert(np.isclose(opt_cut, obj_val))


<<<<<<< HEAD
def test_from_qiskit_conversion():
    angles = {'beta' : np.random.uniform(low=0, high=np.pi/2, size=3),
              'gamma': np.random.uniform(low=0, high=np.pi, size=3)}
    angles2 = angles_from_qiskit_format(angles_to_qiskit_format(copy.deepcopy(angles)))
    assert(np.all(np.isclose(angles['beta'], angles2['beta'])))
    assert(np.all(np.isclose(angles['gamma'], angles2['gamma'])))


def test_3_reg_table():
    df = get_3_reg_dataset_table().reset_index()
    assert(len(df) >= 1000)

    # test that the angles are correct
    for _, row in df[(df['p_max'] == 1) | (df['p_max'] == 2)].head(50).iterrows():
        G = row['G']
        angles = angles_to_qaoa_format({'beta': row['beta'], 'gamma':row['gamma']})
        assert(
            np.isclose(
                qaoa_maxcut_energy(G, angles['beta'], angles['gamma']),
                row['C_opt']
            )
        )

    # test that the optima match the full qaoa table
    for _, row in df[(df['p_max'] == 1) | (df['p_max'] == 2)].head(50).iterrows():
        G = row['G']
        angles = angles_to_qaoa_format({'beta': row['beta'], 'gamma':row['gamma']})
        assert(
            np.isclose(
                qaoa_maxcut_energy(G, angles['beta'], angles['gamma']), 
                row['C_opt']
            )
        )

def test_fixed_angles_3_reg():
    df = get_3_reg_dataset_table().sample(n=100).reset_index()

    for _, row in df.iterrows():
        angles = angles_to_qaoa_format(get_fixed_angles(3,row['p_max']))
        print(
            qaoa_maxcut_energy(row['G'], angles['beta'], angles['gamma']),
            row['C_fixed']
        )
        assert(
            np.isclose(
                qaoa_maxcut_energy(row['G'], angles['beta'], angles['gamma']),
                row['C_fixed']
            )
        )


def test_get_opt_angles_large_3_reg():
    for s in range(10):
        G = nx.random_regular_graph(3, 10, seed=s)
        for p in [1,2]:
            angles = angles_to_qaoa_format(opt_angles_for_graph(G,p))
            row = get_3_reg_dataset_table_row(G,p)
            assert(
                np.isclose(row['C_opt'], qaoa_maxcut_energy(G, angles['beta'], angles['gamma']))
            )
=======
def test_example_in_README():
    # build graph
    G = nx.star_graph(5)
    # grab optimal angles
    p = 3
    angles = angles_to_qaoa_format(opt_angles_for_graph(G,p))
    # build circuit
    qc = get_maxcut_qaoa_circuit(G, angles['beta'], angles['gamma'])
    qc.measure_all()
    # run circuit
    backend = AerSimulator()
    assert(isinstance(backend.run(qc).result().get_counts(), dict))


def test_no_save_state():
    n = 6
    qc = get_maxcut_qaoa_circuit(nx.star_graph(n-1), [0.1], [0.1], save_state=False)
    creg = ClassicalRegister(n)
    creg_ancilla = ClassicalRegister(1)
    qreg_ancilla = QuantumRegister(1)
    qc.add_register(creg)
    qc.add_register(creg_ancilla)
    qc.add_register(qreg_ancilla)
    qc.h(qreg_ancilla)
    for i in range(n):
        qc.cx(qreg_ancilla, i)
    qc.h(qreg_ancilla)

    qc.measure(range(6), creg)
    qc.measure(qreg_ancilla, creg_ancilla)

    counts = execute(qc, AerSimulator(), basis_gates = ['u1','u2','u3','cx']).result().get_counts()
    assert(isinstance(counts, dict))
>>>>>>> 9f50b790
<|MERGE_RESOLUTION|>--- conflicted
+++ resolved
@@ -167,7 +167,6 @@
             assert(np.isclose(opt_cut, obj_val))
 
 
-<<<<<<< HEAD
 def test_from_qiskit_conversion():
     angles = {'beta' : np.random.uniform(low=0, high=np.pi/2, size=3),
               'gamma': np.random.uniform(low=0, high=np.pi, size=3)}
@@ -228,7 +227,8 @@
             assert(
                 np.isclose(row['C_opt'], qaoa_maxcut_energy(G, angles['beta'], angles['gamma']))
             )
-=======
+
+            
 def test_example_in_README():
     # build graph
     G = nx.star_graph(5)
@@ -261,5 +261,4 @@
     qc.measure(qreg_ancilla, creg_ancilla)
 
     counts = execute(qc, AerSimulator(), basis_gates = ['u1','u2','u3','cx']).result().get_counts()
-    assert(isinstance(counts, dict))
->>>>>>> 9f50b790
+    assert(isinstance(counts, dict))